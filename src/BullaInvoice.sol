--- conflicted
+++ resolved
@@ -29,16 +29,13 @@
 error InvoiceNotPending();
 error NotPurchaseOrder();
 error PayingZero();
-<<<<<<< HEAD
 error InvalidDepositAmount();
 error NotAuthorizedForBinding();
 error InvalidMsgValue();
-=======
 error InvalidProtocolFee();
 error IncorrectMsgValue();
 error NotAdmin();
 error WithdrawalFailed();
->>>>>>> 5578b61b
 
 struct Invoice {
     uint256 claimAmount;
@@ -417,7 +414,6 @@
     }
 
     /**
-<<<<<<< HEAD
      * @notice Accepts a purchase order by paying the remaining deposit amount and binding the invoice
      * @param claimId The ID of the invoice to accept
      * @param depositAmount The deposit amount to pay
@@ -473,7 +469,7 @@
         if (totalAmountNeeded == 0) {
             _bullaClaim.updateBindingFrom(msg.sender, claimId, ClaimBinding.Bound);
         }
-=======
+
      * @notice Allows admin to withdraw accumulated protocol fees
      */
     function withdrawAllFees() external {
@@ -509,7 +505,6 @@
         protocolFeeBPS = _protocolFeeBPS;
 
         emit ProtocolFeeUpdated(oldFee, _protocolFeeBPS);
->>>>>>> 5578b61b
     }
 
     /// PRIVATE FUNCTIONS ///
