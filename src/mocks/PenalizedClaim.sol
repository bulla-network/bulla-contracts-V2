// SPDX-License-Identifier: GPL-2.0-or-later
pragma solidity 0.8.15;

import "contracts/types/Types.sol";
import {SafeTransferLib} from "solmate/utils/SafeTransferLib.sol";
import {ERC20} from "solmate/tokens/ERC20.sol";
import {BullaClaim, CreateClaimParams, BullaClaim} from "contracts/BullaClaim.sol";

// naive implementation of a bullaExtension and a controller that penalizes users for paying late:
//   note: all claim creation / mutation methods like createClaim, payClaim, acceptClaim,
//   and cancelClaim have to be routed through this contract.

contract PenalizedClaim is BullaClaimControllerBase {
    using SafeTransferLib for *;

    uint256 LATE_FEE_BPS = 500;

<<<<<<< HEAD
    error NotController(address controller);

    // We removed dueBy from the invoice struct, so we need to store it separately, hardcode to 30 days for tests
    mapping(uint256 => uint256) public _dueByByClaimId;

    constructor(address _bullaClaimAddress) BullaClaimControllerBase(_bullaClaimAddress) {}

    function createClaim(CreateClaimParams calldata claimParams) public returns (uint256) {
        uint256 claimId = _bullaClaim.createClaimFrom(msg.sender, claimParams);
        _dueByByClaimId[claimId] = block.timestamp + 30 days;
        return claimId;
    }

    function payClaim(uint256 claimId, uint256 amount) public payable {
        Claim memory claim = _bullaClaim.getClaim(claimId);
        _checkController(claim.controller);
=======
    constructor(address _bullaClaimAddress) {
        bullaClaim = BullaClaim(_bullaClaimAddress);
    }

    function createClaim(CreateClaimParams calldata claimParams) public returns (uint256) {
        return bullaClaim.createClaimFrom(msg.sender, claimParams);
    }

    function payClaim(uint256 claimId, uint256 amount) public payable {
        Claim memory claim = bullaClaim.getClaim(claimId);
>>>>>>> 8ba39feb

        uint256 amountToPay = amount;

        if (claim.binding == ClaimBinding.Bound && _dueByByClaimId[claimId] < block.timestamp) {
            uint256 lateFee = (LATE_FEE_BPS * claim.claimAmount) / 10000;
            amountToPay -= lateFee;
            address creditor = _bullaClaim.ownerOf(claimId);

            claim.token == address(0)
                ? creditor.safeTransferETH(lateFee)
                : ERC20(claim.token).safeTransferFrom(msg.sender, creditor, lateFee);
        }

        _bullaClaim.payClaimFrom{value: claim.token == address(0) ? amountToPay : 0}(msg.sender, claimId, amountToPay);
    }

    function cancelClaim(uint256 claimId, string calldata note) public {
<<<<<<< HEAD
        Claim memory claim = _bullaClaim.getClaim(claimId);
        _checkController(claim.controller);
=======
        Claim memory claim = bullaClaim.getClaim(claimId);
>>>>>>> 8ba39feb

        _bullaClaim.cancelClaimFrom(msg.sender, claimId, note);
    }

    function acceptClaim(uint256 claimId) public {
<<<<<<< HEAD
        Claim memory claim = _bullaClaim.getClaim(claimId);
        _checkController(claim.controller);

        _bullaClaim.updateBindingFrom(msg.sender, claimId, ClaimBinding.Bound);
=======
        bullaClaim.updateBindingFrom(msg.sender, claimId, ClaimBinding.Bound);
>>>>>>> 8ba39feb
    }
}<|MERGE_RESOLUTION|>--- conflicted
+++ resolved
@@ -15,9 +15,6 @@
 
     uint256 LATE_FEE_BPS = 500;
 
-<<<<<<< HEAD
-    error NotController(address controller);
-
     // We removed dueBy from the invoice struct, so we need to store it separately, hardcode to 30 days for tests
     mapping(uint256 => uint256) public _dueByByClaimId;
 
@@ -32,18 +29,6 @@
     function payClaim(uint256 claimId, uint256 amount) public payable {
         Claim memory claim = _bullaClaim.getClaim(claimId);
         _checkController(claim.controller);
-=======
-    constructor(address _bullaClaimAddress) {
-        bullaClaim = BullaClaim(_bullaClaimAddress);
-    }
-
-    function createClaim(CreateClaimParams calldata claimParams) public returns (uint256) {
-        return bullaClaim.createClaimFrom(msg.sender, claimParams);
-    }
-
-    function payClaim(uint256 claimId, uint256 amount) public payable {
-        Claim memory claim = bullaClaim.getClaim(claimId);
->>>>>>> 8ba39feb
 
         uint256 amountToPay = amount;
 
@@ -61,24 +46,16 @@
     }
 
     function cancelClaim(uint256 claimId, string calldata note) public {
-<<<<<<< HEAD
         Claim memory claim = _bullaClaim.getClaim(claimId);
         _checkController(claim.controller);
-=======
-        Claim memory claim = bullaClaim.getClaim(claimId);
->>>>>>> 8ba39feb
 
         _bullaClaim.cancelClaimFrom(msg.sender, claimId, note);
     }
 
     function acceptClaim(uint256 claimId) public {
-<<<<<<< HEAD
         Claim memory claim = _bullaClaim.getClaim(claimId);
         _checkController(claim.controller);
 
         _bullaClaim.updateBindingFrom(msg.sender, claimId, ClaimBinding.Bound);
-=======
-        bullaClaim.updateBindingFrom(msg.sender, claimId, ClaimBinding.Bound);
->>>>>>> 8ba39feb
     }
 }