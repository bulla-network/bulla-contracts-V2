//SPDX-License-Identifier: BUSL-1.1
pragma solidity 0.8.15;

import "contracts/types/Types.sol";
import {IBullaFeeCalculator} from "contracts/interfaces/IBullaFeeCalculator.sol";
import {IERC1271} from "contracts/interfaces/IERC1271.sol";
import {BullaExtensionRegistry} from "contracts/BullaExtensionRegistry.sol";
import {EIP712} from "openzeppelin-contracts/contracts/utils/cryptography/EIP712.sol";
import {ECDSA} from "openzeppelin-contracts/contracts/utils/cryptography/ECDSA.sol";
import {Ownable} from "openzeppelin-contracts/contracts/access/Ownable.sol";
import {SafeTransferLib} from "solmate/utils/SafeTransferLib.sol";
import {SafeCastLib} from "solmate/utils/SafeCastLib.sol";
import {BoringBatchable} from "contracts/libraries/BoringBatchable.sol";
import {BullaClaimPermitLib} from "contracts/libraries/BullaClaimPermitLib.sol";
import {ERC721} from "solmate/tokens/ERC721.sol";
import {ERC20} from "solmate/tokens/ERC20.sol";
import {ClaimMetadataGenerator} from "contracts/ClaimMetadataGenerator.sol";
import "forge-std/console.sol";

contract BullaClaim is ERC721, EIP712, Ownable, BoringBatchable {
    using SafeTransferLib for ERC20;
    using SafeTransferLib for address;
    using SafeCastLib for uint256;

    /*///////////////////////////////////////////////////////////////
                                 STORAGE
    //////////////////////////////////////////////////////////////*/

    /// a mapping of claimId to a packed struct
    mapping(uint256 => ClaimStorage) private claims;
    /// a mapping of claimId to token metadata if exists - both attachmentURIs and tokenURIs
    mapping(uint256 => ClaimMetadata) public claimMetadata;
    /// a mapping of users to operators to approvals for specific actions
    mapping(address => mapping(address => Approvals)) public approvals;
    /// The contract which calculates the fee for a specific claim - tracked via ids
    uint256 public currentFeeCalculatorId;
    mapping(uint256 => IBullaFeeCalculator) public feeCalculators;
    /// Restricts which functions can be called. Options: Unlocked, NoNewClaims, Locked:
    LockState public lockState;
    /// the address fees are forwarded to
    address public feeCollectionAddress;
    /// the total amount of claims minted
    uint256 public currentClaimId;
    /// a registry of extension names vetted by Bulla Network
    BullaExtensionRegistry public extensionRegistry;
    /// a contract to generate an on-chain SVG with a claim's status
    ClaimMetadataGenerator public claimMetadataGenerator;

    /*///////////////////////////////////////////////////////////////
                            ERRORS / MODIFIERS
    //////////////////////////////////////////////////////////////*/

    error Locked();
    error CannotBindClaim();
    error InvalidApproval();
    error InvalidSignature();
    error InvalidTimestamp();
    error PastApprovalDeadline();
    error NotOwner();
    error NotCreditorOrDebtor();
    error NotController(address sender);
    error ClaimBound();
    error ClaimNotPending();
    error ClaimPending();
    error NotMinted();
    error NotApproved();
    error PayingZero();
    error PaymentUnderApproved();
    error OverPaying(uint256 paymentAmount);

    function _notLocked() internal view {
        if (lockState == LockState.Locked) revert Locked();
    }

    /*///////////////////////////////////////////////////////////////
                                 EVENTS
    //////////////////////////////////////////////////////////////*/

    event ClaimCreated(
        uint256 indexed claimId,
        address from,
        address indexed creditor,
        address indexed debtor,
        uint256 claimAmount,
        uint256 dueBy,
        string description,
        address token,
        address controller,
        FeePayer feePayer,
        ClaimBinding binding,
        uint256 feeCalculatorId
    );

    event MetadataAdded(uint256 indexed claimId, string tokenURI, string attachmentURI);

    event ClaimPayment(
        uint256 indexed claimId,
        address indexed paidBy,
        uint256 paymentAmount,
        uint256 totalPaidAmount,
        uint256 feePaymentAmount
    );

    event BindingUpdated(uint256 indexed claimId, address indexed from, ClaimBinding indexed binding);

    event ClaimRejected(uint256 indexed claimId, address indexed from, string note);

    event ClaimRescinded(uint256 indexed claimId, address indexed from, string note);

    event CreateClaimApproved(
        address indexed user,
        address indexed operator,
        CreateClaimApprovalType indexed approvalType,
        uint256 approvalCount,
        bool isBindingAllowed
    );

    event PayClaimApproved(
        address indexed user,
        address indexed operator,
        PayClaimApprovalType indexed approvalType,
        uint256 approvalDeadline,
        ClaimPaymentApprovalParam[] paymentApprovals
    );

    event UpdateBindingApproved(address indexed user, address indexed operator, uint256 approvalCount);

    event CancelClaimApproved(address indexed user, address indexed operator, uint256 approvalCount);

    constructor(address _feeCollectionAddress, address _extensionRegistry, LockState _lockState)
        ERC721("BullaClaim", "CLAIM")
        EIP712("BullaClaim", "1")
    {
        feeCollectionAddress = _feeCollectionAddress;
        extensionRegistry = BullaExtensionRegistry(_extensionRegistry);
        lockState = _lockState;
    }

    /*///////////////////////////////////////////////////////////////
                    CLAIM CREATION / UPDATE FUNCTIONS
    //////////////////////////////////////////////////////////////*/

    /**
     * /// CREATE FUNCTIONS ///
     */

    /// @notice allows a user to create a claim
    /// @notice SPEC:
    ///     1. create a claim from the msg.sender
    function createClaim(CreateClaimParams calldata params) external returns (uint256) {
        return _createClaim(msg.sender, params);
    }

    /// @notice allows an operator to create a claim on behalf of a user
    /// @notice SPEC:
    ///     1. verify and spend msg.sender's approval to create claims
    ///     2. create a claim on `from`'s behalf
    function createClaimFrom(address from, CreateClaimParams calldata params) external returns (uint256) {
        _spendCreateClaimApproval(from, msg.sender, params.creditor, params.debtor, params.binding);

        return _createClaim(from, params);
    }

    /// @notice allows a user to create a claim with optional attachmentURI and / or a custom tokenURI
    /// @notice SPEC:
    ///     1. create a claim with metadata from the msg.sender
    function createClaimWithMetadata(CreateClaimParams calldata params, ClaimMetadata calldata metadata)
        external
        returns (uint256)
    {
        return _createClaimWithMetadata(msg.sender, params, metadata);
    }

    /// @notice allows an operator to create a claim with optional attachmentURI and / or a custom tokenURI on behalf of a user
    /// @notice SPEC:
    ///     1. verify and spend msg.sender's approval to create claims
    ///     2. create a claim with metadata on `from`'s behalf
    function createClaimWithMetadataFrom(
        address from,
        CreateClaimParams calldata params,
        ClaimMetadata calldata metadata
    ) external returns (uint256) {
        _spendCreateClaimApproval(from, msg.sender, params.creditor, params.debtor, params.binding);

        return _createClaimWithMetadata(from, params, metadata);
    }

    /// @notice stores an attachmentURI, and / or a tokenURI indexed to the claimID, and creates a claim
    /// @return The newly created tokenId
    function _createClaimWithMetadata(address from, CreateClaimParams calldata params, ClaimMetadata calldata metadata)
        internal
        returns (uint256)
    {
        uint256 claimId = _createClaim(from, params);

        claimMetadata[claimId] = metadata;
        emit MetadataAdded(claimId, metadata.tokenURI, metadata.attachmentURI);

        return claimId;
    }

    /// @notice "spends" an operator's create claim approval
    /// @notice SPEC:
    /// A function can call this function to verify and "spend" `from`'s approval of `operator` to create a claim given the following:
    ///     S1. `operator` has > 0 approvalCount from the `from` address -> otherwise: reverts
    ///     S2. The creditor and debtor arguments are permissed by the `from` address, meaning:
    ///         - If the approvalType is `CreditorOnly` the `from` address must be the creditor -> otherwise: reverts
    ///         - If the approvalType is `DebtorOnly` the `from` address must be the debtor -> otherwise: reverts
    ///        Note: If the approvalType is `Approved`, the `operator` may specify the `from` address as the creditor, or the debtor
    ///     S3. If the claimBinding argument is `Bound`, then the isBindingAllowed permission must be set to true -> otherwise: reverts
    ///        Note: _createClaim will always revert if the claimBinding argument is `Bound` and the `from` address is not the debtor
    ///
    /// RES1: If the above are true, and the approvalCount != type(uint64).max, decrement the approval count by 1 and return -> otherwise: no-op
    /// RES2: If the approval count will be 0, then also set the approval to unapproved
    function _spendCreateClaimApproval(
        address from,
        address operator,
        address creditor,
        address debtor,
        ClaimBinding binding
    ) internal {
        CreateClaimApproval memory approval = approvals[from][operator].createClaim;

        // spec.S1
        if (approval.approvalCount == 0) revert NotApproved();
        // spec.S3
        if (binding == ClaimBinding.Bound && !approval.isBindingAllowed) revert CannotBindClaim();
        // spec.S2
        if (
            (approval.approvalType == CreateClaimApprovalType.CreditorOnly && from != creditor)
                || (approval.approvalType == CreateClaimApprovalType.DebtorOnly && from != debtor)
        ) {
            revert NotApproved();
        }

        if (approval.approvalCount != type(uint64).max) {
            // spec.RES1, spec.RES2
            if (approval.approvalCount == 1) {
                approvals[from][operator].createClaim.approvalType = CreateClaimApprovalType.Unapproved;
            }
            approvals[from][operator].createClaim.approvalCount -= 1;
        }

        return;
    }

    /// @notice Creates a claim between two addresses for a certain amount and token
    /// @notice The claim NFT is minted to the creditor - in other words: the wallet owed money holds the NFT.
    ///         The holder of the NFT will receive the payment from the debtor - See `_payClaim()` for more details.
    /// @notice SPEC:
    ///         TODO
    /// @dev if the `token` param is address(0) then we consider the claim to be denominated in ETH - (native token)
    /// @return The newly created tokenId
    function _createClaim(address from, CreateClaimParams calldata params) internal returns (uint256) {
        if (lockState != LockState.Unlocked) revert Locked();
        if (params.controller != address(0) && params.controller != msg.sender) revert NotController(msg.sender);
        if (from != params.debtor && from != params.creditor) revert NotCreditorOrDebtor();
        // we allow dueBy to be 0 in the case of an "open" claim, or we allow a reasonable timestamp
        if (params.dueBy != 0 && (params.dueBy < block.timestamp && params.dueBy < type(uint40).max)) {
            //todo fix
            revert InvalidTimestamp();
        }
        // you need the permission of the debtor to bind a claim
        if (params.binding == ClaimBinding.Bound && from != params.debtor) revert CannotBindClaim();

        uint16 feeCalculatorId;
        uint256 claimId;
        {
            unchecked {
                claimId = ++currentClaimId;
            }

            ClaimStorage storage claim = claims[claimId];

            claim.claimAmount = params.claimAmount.safeCastTo128(); //TODO: is this necessary?
            claim.debtor = params.debtor;

            uint256 _currentFeeCalculatorId = currentFeeCalculatorId;
            // we store the fee calculator id on the claim to make
            // sure the payer pays the fee amount when the claim was created
            if (_currentFeeCalculatorId != 0 && address(feeCalculators[_currentFeeCalculatorId]) != address(0)) {
                claim.feeCalculatorId = feeCalculatorId = uint16(_currentFeeCalculatorId);
            }
            if (params.dueBy != 0) claim.dueBy = uint40(params.dueBy);
            if (params.token != address(0)) claim.token = params.token;
            if (params.controller != address(0)) claim.controller = params.controller;
            if (params.feePayer == FeePayer.Debtor) claim.feePayer = params.feePayer;
            if (params.binding != ClaimBinding.Unbound) claim.binding = params.binding;
            if (params.payerReceivesClaimOnPayment) claim.payerReceivesClaimOnPayment = true;
        }

        emit ClaimCreated(
            claimId,
            from,
            params.creditor,
            params.debtor,
            params.claimAmount,
            params.dueBy,
            params.description,
            params.token,
            params.controller,
            params.feePayer,
            params.binding,
            feeCalculatorId
            );

        // mint the NFT to the creditor
        _mint(params.creditor, claimId);

        return claimId;
    }

    /**
     * /// PAY CLAIM ///
     */

    /// @notice allows any user to pay a claim
    /// @notice SPEC:
    ///     1. call payClaim on behalf of the msg.sender
    function payClaim(uint256 claimId, uint256 amount) external payable {
        _payClaim(msg.sender, claimId, amount);
    }

    /// @notice allows an operator to pay a claim on behalf of a user
    /// @notice SPEC:
    ///     1. verify and spend msg.sender's approval to pay claims for `from`
    ///     2. call payClaim on `from`'s behalf
    function payClaimFrom(address from, uint256 claimId, uint256 amount) external payable {
        _spendPayClaimApproval(from, msg.sender, claimId, amount);

        _payClaim(from, claimId, amount);
    }

    /// @notice _spendPayClaimApproval() "spends" an operator's pay claim approval
    /// @notice SPEC:
    /// A function can call this internal function to verify and "spend" `from`'s approval of `operator` to pay a claim under the following circumstances:
    ///     SA1. The `approvalType` is not `Unapproved` -> otherwise: reverts
    ///     SA2. The contract LockStatus is not `Locked` -> otherwise: reverts
    ///
    ///     When the `approvalType` is `IsApprovedForSpecific`, then `operator` must be approved to pay that claim meaning:
    ///         AS1: `from` has approved payment for the `claimId` argument -> otherwise: reverts
    ///         AS2: `from` has approved payment for at least the `amount` argument -> otherwise: reverts
    ///         AS3: `from`'s approval has not expired, meaning:
    ///             AS3.1: If the operator has an "operator" expirary, then the operator expirary must be greater than the current block timestamp -> otherwise: reverts
    ///             AS3.2: If the operator does not have an operator expirary and instead has a claim-specific expirary,
    ///                 then the claim-specific expirary must be greater than the current block timestamp -> otherwise: reverts
    ///
    ///         AS.RES1: If the `amount` argument == the pre-approved amount on the permission, spend the permission -> otherwise: decrement the approved amount by `amount`
    ///
    ///     If the `approvalType` is `IsApprovedForAll`, then `operator` must be approved to pay, meaning:
    ///         AA1: `from`'s approval of `operator` has not expired -> otherwise: reverts
    ///
    ///         AA.RES1: This function allows execution to continue - (no storage needs to be updated)
    function _spendPayClaimApproval(address from, address operator, uint256 claimId, uint256 amount) internal {
        PayClaimApproval storage approval = approvals[from][operator].payClaim;

        if (approval.approvalType == PayClaimApprovalType.Unapproved) revert NotApproved();
        if (approval.approvalDeadline != 0 && block.timestamp > approval.approvalDeadline) {
            revert PastApprovalDeadline();
        }
        // no-op, because `operator` is approved
        if (approval.approvalType == PayClaimApprovalType.IsApprovedForAll) return;

        uint256 i;
        ClaimPaymentApproval[] memory _paymentApprovals = approval.claimApprovals;
        uint256 totalApprovals = _paymentApprovals.length;
        bool approvalFound;

        for (; i < totalApprovals; ++i) {
            // if a matching approval is found
            if (_paymentApprovals[i].claimId == claimId) {
                approvalFound = true;
                // check if the approval is expired or under approved
                if (
                    (
                        _paymentApprovals[i].approvalDeadline != 0
                            && block.timestamp > _paymentApprovals[i].approvalDeadline
                    )
                ) {
                    revert PastApprovalDeadline();
                }
                if (amount > _paymentApprovals[i].approvedAmount) revert PaymentUnderApproved();

                // if the approval is fully spent, we can delete it
                if (amount == _paymentApprovals[i].approvedAmount) {
                    // perform a swap and pop
                    // if the approval is not the last approval in the array, copy the last approval and overwrite `i`
                    if (i != totalApprovals - 1) {
                        approval.claimApprovals[i] = approval.claimApprovals[totalApprovals - 1];
                    }

                    // delete the last approval (which is either the spent approval, or the duplicated one)
                    approval.claimApprovals.pop();
                } else {
                    // otherwise we decrement it in place
                    // this cast is safe because we check if amount > approvedAmount and approvedAmount is a uint128
                    approval.claimApprovals[i].approvedAmount -= uint128(amount);
                }
                break;
            }
        }

        if (!approvalFound) revert NotApproved();
    }

    /// @notice pay a claim with tokens (WETH -> ETH included)
    /// @notice NOTE: if the claim token is address(0) (eth) then we use the eth transferred to the contract. If this function is called via PayClaimFrom,
    ///     then the calling function must either escrow `from`'s eth or transfer it to the contract while calling this function.
    /// @notice NOTE: we transfer the NFT back to whomever makes the final payment of the claim. This represents a receipt of their payment
    /// @notice NOTE: The actual amount "paid off" of the claim may be less if our fee is enabled
    ///     In other words, we treat this `amount` param as the amount the user wants to spend, and then deduct a fee from that amount
    function _payClaim(address from, uint256 claimId, uint256 paymentAmount) internal {
        _notLocked();
        Claim memory claim = getClaim(claimId);

        // We allow for claims to be "controlled". Meaning, it is another smart contract's responsibility to implement
        //      custom logic, then call these functions. We check the msg.sender against the controller to make sure a user
        //      isn't trying to bypass controller specific logic (eg: late fees) and by going to this contract directly.
        if (claim.controller != address(0) && msg.sender != claim.controller) revert NotController(msg.sender);

        // load the claim from storage
        address creditor = getCreditor(claimId);

        // make sure the the amount requested is not 0 // TODO: claimAmount could be 0
        if (paymentAmount == 0) revert PayingZero();

        // make sure the claim can be paid (not completed, not rejected, not rescinded)
        if (claim.status != Status.Pending && claim.status != Status.Repaying) revert ClaimNotPending();

        uint256 fee = claim.feeCalculatorId != 0
            ? IBullaFeeCalculator(feeCalculators[claim.feeCalculatorId]).calculateFee(
                claimId,
                from,
                creditor,
                claim.debtor,
                paymentAmount,
                claim.claimAmount,
                claim.paidAmount,
                claim.dueBy,
                claim.binding,
                claim.feePayer
            )
            : 0;

        uint256 amountToTransferCreditor = paymentAmount - fee;

        // The actual amount paid off the claim depends on who pays the fee.
        // The creditor will always receive the param `amount` minus the fee
        // however the debtor's obligation (implicitly claimAmount - paidAmount) will be greater
        // if FeePayer == Debtor (payer)
        uint256 claimPaymentAmount = claim.feePayer == FeePayer.Debtor ? paymentAmount - fee : paymentAmount;

        uint256 totalPaidAmount = claim.paidAmount + claimPaymentAmount;
        bool claimPaid = totalPaidAmount == claim.claimAmount;

<<<<<<< HEAD
        if (newPaidAmount > claim.claimAmount) revert OverPaying(paymentAmount);
=======
        if (totalPaidAmount > claim.claimAmount) {
            revert OverPaying(paymentAmount);
        }
>>>>>>> 6abb9b72

        ClaimStorage storage claimStorage = claims[claimId];

        claimStorage.paidAmount = uint128(totalPaidAmount);
        // if the claim is now fully paid, update the status to paid
        // if the claim is still not fully paid, update the status to repaying
        claimStorage.status = claimPaid ? Status.Paid : Status.Repaying;

        if (fee > 0) {
            claim.token == address(0)
                ? feeCollectionAddress.safeTransferETH(fee)
                : ERC20(claim.token).safeTransferFrom(from, feeCollectionAddress, fee);
        }

        claim.token == address(0)
            ? creditor.safeTransferETH(amountToTransferCreditor)
            : ERC20(claim.token).safeTransferFrom(from, creditor, amountToTransferCreditor);

        emit ClaimPayment(claimId, from, claimPaymentAmount, totalPaidAmount, fee);

        // transfer the ownership of the claim NFT to the payee as a receipt of their completed payment
        if (claim.payerReceivesClaimOnPayment && claimPaid) _transferFrom(creditor, from, claimId);
    }

    /**
     * /// UPDATE BINDING ///
     */

    /// @notice allows a creditor to unbind a debtor, or a debtor to bind themselves to a claim
    /// @notice SPEC:
    ///     1. call updateBinding on behalf of the msg.sender
    function updateBinding(uint256 claimId, ClaimBinding binding) external {
        _updateBinding(msg.sender, claimId, binding);
    }

    /// @notice allows an operator to update the binding of a claim for a creditor or debtor
    /// @notice SPEC:
    ///     1. verify and spend msg.sender's approval to update binding
    ///     2. update the claim's binding on `from`'s behalf
    function updateBindingFrom(address from, uint256 claimId, ClaimBinding binding) external {
        _spendUpdateBindingApproval(from, msg.sender);

        _updateBinding(from, claimId, binding);
    }

    /// @notice "spends" an operator's updateBinding approval
    /// @notice SPEC:
    /// A function can call this function to verify and "spend" `from`'s approval of `operator` to update a claim's binding given:
    ///     S1. `operator` has > 0 approvalCount from `from` address -> otherwise: reverts
    ///
    /// RES1: If the above is true, and the approvalCount != type(uint64).max, decrement the approval count by 1 and return
    function _spendUpdateBindingApproval(address user, address operator) internal {
        UpdateBindingApproval storage approval = approvals[user][operator].updateBinding;

        if (approval.approvalCount == 0) revert NotApproved();
        if (approval.approvalCount != type(uint64).max) approval.approvalCount--;

        return;
    }

    /// @notice allows a creditor to unbind a debtor, a debtor to bind themselves to a claim, or for either to move the status to BindingPending.
    /// @notice SPEC: TODO:
    function _updateBinding(address from, uint256 claimId, ClaimBinding binding) internal {
        _notLocked();
        Claim memory claim = getClaim(claimId);
        address creditor = getCreditor(claimId);

        // check if the claim is controlled
        if (claim.controller != address(0) && msg.sender != claim.controller) revert NotController(msg.sender);
        // make sure the sender is authorized
        if (from != creditor && from != claim.debtor) revert NotCreditorOrDebtor();
        // make sure the binding is valid
        if (from == creditor && binding == ClaimBinding.Bound) revert CannotBindClaim();
        // make sure the debtor isn't trying to unbind themselves
        if (from == claim.debtor && claim.binding == ClaimBinding.Bound) revert ClaimBound();

        claims[claimId].binding = binding;

        emit BindingUpdated(claimId, from, binding);
    }

    /**
     * /// CANCEL CLAIM ///
     */

    /// @notice allows a creditor to rescind a claim or a debtor to reject a claim
    /// @notice SPEC:
    ///     1. call cancelClaim on behalf of the msg.sender
    function cancelClaim(uint256 claimId, string calldata note) external {
        _cancelClaim(msg.sender, claimId, note);
    }

    /// @notice allows an operator to cancel a claim on behalf of a creditor or debtor
    /// @notice SPEC:
    ///     1. verify and spend msg.sender's approval to cancel claim
    ///     2. cancel the claim on `from`'s behalf
    function cancelClaimFrom(address from, uint256 claimId, string calldata note) external {
        _spendCancelClaimApproval(from, msg.sender);

        _cancelClaim(from, claimId, note);
    }

    /// @notice "spends" an operator's cancelClaim approval
    /// @notice SPEC:
    /// A function can call this function to verify and "spend" `from`'s approval of `operator` to cancel a claim given:
    ///     S1. `operator` has > 0 approvalCount from `from` address -> otherwise: reverts
    ///
    /// RES1: If the above is true, and the approvalCount != type(uint64).max, decrement the approval count by 1 and return
    function _spendCancelClaimApproval(address user, address operator) internal {
        CancelClaimApproval storage approval = approvals[user][operator].cancelClaim;

        if (approval.approvalCount == 0) revert NotApproved();
        if (approval.approvalCount != type(uint64).max) approval.approvalCount--;

        return;
    }

    /// @notice allows a creditor to rescind a claim or a debtor to reject a claim
    /// @notice SPEC: TODO:
    function _cancelClaim(address from, uint256 claimId, string calldata note) internal {
        _notLocked();
        // load the claim from storage
        Claim memory claim = getClaim(claimId);

        if (claim.binding == ClaimBinding.Bound && claim.debtor == from) revert ClaimBound();
        if (claim.controller != address(0) && msg.sender != claim.controller) revert NotController(msg.sender);
        // make sure the claim can be rejected (not completed, not rejected, not rescinded)
        if (claim.status != Status.Pending) revert ClaimNotPending();

        if (from == claim.debtor) {
            claims[claimId].status = Status.Rejected;
            emit ClaimRejected(claimId, from, note);
        } else if (from == getCreditor(claimId)) {
            claims[claimId].status = Status.Rescinded;
            emit ClaimRescinded(claimId, from, note);
        } else {
            revert NotCreditorOrDebtor();
        }
    }

    /**
     * /// BURN CLAIM ///
     */

    function burn(uint256 tokenId) external {
        _notLocked();
        if (msg.sender != ownerOf(tokenId)) revert NotOwner();
        if (getClaim(tokenId).status != Status.Paid) revert ClaimPending();

        _burn(tokenId);
    }

    /*///////////////////////////////////////////////////////////////
                             PERMIT FUNCTIONS
    //////////////////////////////////////////////////////////////*/

    /// @notice permits an operator to create claims on user's behalf
    /// @dev see BullaClaimPermitLib.permitCreateClaim for spec
    function permitCreateClaim(
        address user,
        address operator,
        CreateClaimApprovalType approvalType,
        uint64 approvalCount,
        bool isBindingAllowed,
        bytes calldata signature
    ) public {
        BullaClaimPermitLib.permitCreateClaim(
            approvals[user][operator],
            extensionRegistry,
            _domainSeparatorV4(),
            user,
            operator,
            approvalType,
            approvalCount,
            isBindingAllowed,
            signature
        );
    }

    /// @notice permits an operator to pay a claim on user's behalf
    /// @dev see BullaClaimPermitLib.permitPayClaim for spec
    function permitPayClaim(
        address user,
        address operator,
        PayClaimApprovalType approvalType,
        uint256 approvalDeadline,
        ClaimPaymentApprovalParam[] calldata paymentApprovals,
        bytes calldata signature
    ) public {
        BullaClaimPermitLib.permitPayClaim(
            approvals[user][operator],
            extensionRegistry,
            _domainSeparatorV4(),
            user,
            operator,
            approvalType,
            approvalDeadline,
            paymentApprovals,
            signature
        );
    }

    /// @notice permits an operator to update claim bindings on user's behalf
    /// @dev see BullaClaimPermitLib.permitUpdateBinding for spec
    function permitUpdateBinding(address user, address operator, uint64 approvalCount, bytes calldata signature)
        public
    {
        BullaClaimPermitLib.permitUpdateBinding(
            approvals[user][operator], extensionRegistry, _domainSeparatorV4(), user, operator, approvalCount, signature
        );
    }

    /// @notice permits an operator to cancel claims on user's behalf
    /// @dev see BullaClaimPermitLib.sol for spec
    function permitCancelClaim(address user, address operator, uint64 approvalCount, bytes calldata signature) public {
        BullaClaimPermitLib.permitCancelClaim(
            approvals[user][operator], extensionRegistry, _domainSeparatorV4(), user, operator, approvalCount, signature
        );
    }

    /*///////////////////////////////////////////////////////////////
                        VIEW / UTILITY FUNCTIONS
    //////////////////////////////////////////////////////////////*/

    function getClaim(uint256 claimId) public view returns (Claim memory claim) {
        if (claimId > currentClaimId) revert NotMinted();

        ClaimStorage memory claimStorage = claims[claimId];
        claim = Claim({
            claimAmount: uint256(claimStorage.claimAmount),
            paidAmount: uint256(claimStorage.paidAmount),
            status: claimStorage.status,
            binding: claimStorage.binding,
            feePayer: claimStorage.feePayer,
            payerReceivesClaimOnPayment: claimStorage.payerReceivesClaimOnPayment,
            debtor: claimStorage.debtor,
            feeCalculatorId: claimStorage.feeCalculatorId,
            dueBy: uint256(claimStorage.dueBy),
            token: claimStorage.token,
            controller: claimStorage.controller
        });
    }

    /// @notice get the tokenURI generated for this claim
    function tokenURI(uint256 _claimId) public view override returns (string memory) {
        string memory uri = claimMetadata[_claimId].tokenURI;
        if (bytes(uri).length > 0) {
            return uri;
        } else {
            Claim memory claim = getClaim(_claimId);
            address creditor = getCreditor(_claimId);
            return claimMetadataGenerator.tokenURI(claim, _claimId, creditor);
        }
    }

    function getCreditor(uint256 claimId) public view returns (address) {
        return _ownerOf[claimId];
    }

    function DOMAIN_SEPARATOR() public view returns (bytes32) {
        return _domainSeparatorV4();
    }

    /*///////////////////////////////////////////////////////////////
                            OWNER FUNCTIONS
    //////////////////////////////////////////////////////////////*/

    function setFeeCalculator(address _feeCalculator) external onlyOwner {
        uint256 nextFeeCalculator;
        unchecked {
            nextFeeCalculator = ++currentFeeCalculatorId;
        }

        feeCalculators[nextFeeCalculator] = IBullaFeeCalculator(_feeCalculator);
    }

    function setExtensionRegistry(address _extensionRegistry) external onlyOwner {
        extensionRegistry = BullaExtensionRegistry(_extensionRegistry);
    }

    function setClaimMetadataGenerator(address _metadataGenerator) external onlyOwner {
        claimMetadataGenerator = ClaimMetadataGenerator(_metadataGenerator);
    }

    function setFeeCollectionAddress(address newFeeCollector) external onlyOwner {
        feeCollectionAddress = newFeeCollector;
    }

    function setLockState(LockState _lockState) external onlyOwner {
        lockState = _lockState;
    }
}<|MERGE_RESOLUTION|>--- conflicted
+++ resolved
@@ -453,13 +453,7 @@
         uint256 totalPaidAmount = claim.paidAmount + claimPaymentAmount;
         bool claimPaid = totalPaidAmount == claim.claimAmount;
 
-<<<<<<< HEAD
-        if (newPaidAmount > claim.claimAmount) revert OverPaying(paymentAmount);
-=======
-        if (totalPaidAmount > claim.claimAmount) {
-            revert OverPaying(paymentAmount);
-        }
->>>>>>> 6abb9b72
+        if (totalPaidAmount > claim.claimAmount) revert OverPaying(paymentAmount);
 
         ClaimStorage storage claimStorage = claims[claimId];
 
